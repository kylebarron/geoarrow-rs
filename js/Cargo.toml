--- conflicted
+++ resolved
@@ -69,18 +69,10 @@
 # logging them with `console.error`. This is great for development, but requires
 # all the `std::fmt` and `std::panicking` infrastructure, so isn't great for
 # code size when deploying.
-<<<<<<< HEAD
-arrow-array = "50"
-arrow-buffer = "50"
-arrow-wasm = { git = "https://github.com/kylebarron/arrow-wasm", rev = "38aa646f6bf0ec7fe3eacc0d9e47671ac82de7b5", features = [
-    "arrow1",
-] }
-async-trait = { version = "0.1.77", optional = true }
-=======
 arrow-array = "51"
 arrow-buffer = "51"
 arrow-wasm = { git = "https://github.com/kylebarron/arrow-wasm", rev = "6ea4db31391ab2a402d8db30e7945a02f8d20a40" }
->>>>>>> ef40757c
+async-trait = { version = "0.1.77", optional = true }
 bytes = { version = "1", optional = true }
 console_error_panic_hook = { version = "0.1.6", optional = true }
 ehttp = { version = "0.5.0", optional = true, features = ["native-async"] }
@@ -88,13 +80,9 @@
 geo = "0.28"
 geoarrow = { path = "../" }
 geodesy = { version = "0.12", optional = true, features = ["js"] }
-<<<<<<< HEAD
 object_store = { version = "*", optional = true }
-parquet = { version = "50", optional = true, features = ["arrow", "base64"] }
+parquet = { version = "51", optional = true, features = ["arrow", "base64"] }
 reqwest = { version = "*", optional = true }
-=======
-parquet = { version = "51", optional = true, features = ["arrow", "base64"] }
->>>>>>> ef40757c
 thiserror = "1"
 tokio = { version = "*", default-features = false, optional = true }
 
