use std::fs::File;
use std::io::BufWriter;
use std::sync::Arc;

use crate::array::PolygonArray;
use crate::error::{PyGeoArrowError, PyGeoArrowResult};
use crate::io::input::sync::BinaryFileReader;
use crate::io::input::{construct_reader, FileReader};
use crate::io::object_store::PyObjectStore;
use crate::table::GeoTable;

use geoarrow::array::CoordType;
use geoarrow::error::GeoArrowError;
use geoarrow::io::parquet::read_geoparquet as _read_geoparquet;
use geoarrow::io::parquet::read_geoparquet_async as _read_geoparquet_async;
use geoarrow::io::parquet::write_geoparquet as _write_geoparquet;
use geoarrow::io::parquet::GeoParquetReaderOptions;
use geoarrow::io::parquet::ParquetDataset as _ParquetDataset;
use geoarrow::io::parquet::ParquetFile as _ParquetFile;
use object_store::ObjectStore;
use parquet::arrow::async_reader::ParquetObjectReader;
use pyo3::exceptions::{PyFileNotFoundError, PyValueError};
use pyo3::prelude::*;
use tokio::runtime::Runtime;

/// Read a GeoParquet file from a path on disk into a GeoTable.
///
/// Example:
///
/// Reading from a local path:
///
/// ```py
/// from geoarrow.rust.core import read_parquet
/// table = read_parquet("path/to/file.parquet")
/// ```
///
/// Reading from an HTTP(S) url:
///
/// ```py
/// from geoarrow.rust.core import read_parquet
///
/// url = "https://raw.githubusercontent.com/opengeospatial/geoparquet/v1.0.0/examples/example.parquet"
/// table = read_parquet(url)
/// ```
///
/// Reading from a remote file on an S3 bucket.
///
/// ```py
/// from geoarrow.rust.core import ObjectStore, read_parquet
///
/// options = {
///     "aws_access_key_id": "...",
///     "aws_secret_access_key": "...",
///     "aws_region": "..."
/// }
/// fs = ObjectStore('s3://bucket', options=options)
/// table = read_parquet("path/in/bucket.parquet", fs=fs)
/// ```
///
/// Args:
///     path: the path to the file
///     batch_size: the number of rows to include in each internal batch of the table.
///
/// Returns:
///     Table from GeoParquet file.
#[pyfunction]
#[pyo3(signature = (path, *, fs=None, batch_size=65536))]
pub fn read_parquet(
    py: Python,
    path: PyObject,
    fs: Option<PyObjectStore>,
    batch_size: usize,
) -> PyGeoArrowResult<GeoTable> {
    let reader = construct_reader(py, path, fs)?;
    match reader {
        FileReader::Async(async_reader) => {
            let table = async_reader.runtime.block_on(async move {
                let object_meta = async_reader
                    .store
                    .head(&async_reader.path)
                    .await
                    .map_err(PyGeoArrowError::ObjectStoreError)?;
                let reader = ParquetObjectReader::new(async_reader.store, object_meta);

                let options = GeoParquetReaderOptions::new(batch_size, Default::default());
                let table = _read_geoparquet_async(reader, options)
                    .await
                    .map_err(PyGeoArrowError::GeoArrowError)?;

                Ok::<_, PyGeoArrowError>(GeoTable(table))
            })?;
            Ok(table)
        }
        FileReader::Sync(sync_reader) => match sync_reader {
            BinaryFileReader::String(path, _) => {
                let file = File::open(path)
                    .map_err(|err| PyFileNotFoundError::new_err(err.to_string()))?;

<<<<<<< HEAD
    let options = GeoParquetReaderOptions {
        batch_size,
        ..Default::default()
    };
    let table = _read_geoparquet(file, options)?;
    Ok(GeoTable(table))
=======
                let options = GeoParquetReaderOptions::new(batch_size, Default::default());
                let table = _read_geoparquet(file, options)?;
                Ok(GeoTable(table))
            }
            _ => Err(PyValueError::new_err("File objects not supported in Parquet reader.").into()),
        },
    }
}

/// Read a GeoParquet file from a path on disk into a GeoTable.
///
/// Examples:
///
/// Reading from an HTTP(S) url:
///
/// ```py
/// from geoarrow.rust.core import read_parquet_async
///
/// url = "https://raw.githubusercontent.com/opengeospatial/geoparquet/v1.0.0/examples/example.parquet"
/// table = await read_parquet_async(url)
/// ```
///
/// Reading from a remote file on an S3 bucket.
///
/// ```py
/// from geoarrow.rust.core import ObjectStore, read_parquet_async
///
/// options = {
///     "aws_access_key_id": "...",
///     "aws_secret_access_key": "...",
///     "aws_region": "..."
/// }
/// fs = ObjectStore('s3://bucket', options=options)
/// table = await read_parquet_async("path/in/bucket.parquet", fs=fs)
/// ```
///
/// Args:
///     path: the path to the file
///     batch_size: the number of rows to include in each internal batch of the table.
///
/// Returns:
///     Table from GeoParquet file.
#[pyfunction]
#[pyo3(signature = (path, *, fs=None, batch_size=65536))]
pub fn read_parquet_async(
    py: Python,
    path: PyObject,
    fs: Option<PyObjectStore>,
    batch_size: usize,
) -> PyGeoArrowResult<PyObject> {
    let reader = construct_reader(py, path, fs)?;
    match reader {
        FileReader::Async(async_reader) => {
            let fut = pyo3_asyncio::tokio::future_into_py(py, async move {
                let object_meta = async_reader
                    .store
                    .head(&async_reader.path)
                    .await
                    .map_err(PyGeoArrowError::ObjectStoreError)?;
                let reader = ParquetObjectReader::new(async_reader.store, object_meta);

                let options = GeoParquetReaderOptions::new(batch_size, Default::default());
                let table = _read_geoparquet_async(reader, options)
                    .await
                    .map_err(PyGeoArrowError::GeoArrowError)?;

                Ok(GeoTable(table))
            })?;
            Ok(fut.into())
        }
        FileReader::Sync(_) => {
            Err(PyValueError::new_err("Local file paths not supported in async reader.").into())
        }
    }
>>>>>>> d9948afb
}

/// Write a GeoTable to a GeoParquet file on disk.
///
/// Args:
///     table: the table to write.
///     file: the path to the file or a Python file object in binary write mode.
///
/// Returns:
///     None
#[pyfunction]
pub fn write_parquet(mut table: GeoTable, file: String) -> PyGeoArrowResult<()> {
    let writer = BufWriter::new(
        File::create(file).map_err(|err| PyFileNotFoundError::new_err(err.to_string()))?,
    );

    _write_geoparquet(&mut table.0, writer, None)?;
    Ok(())
}

/// Reader interface for a single Parquet file.
#[pyclass(module = "geoarrow.rust.core._rust")]
pub struct ParquetFile {
    file: _ParquetFile<ParquetObjectReader>,
    rt: Arc<Runtime>,
}

#[pymethods]
impl ParquetFile {
    /// Construct a new ParquetFile
    ///
    /// This will synchronously fetch metadata from the provided path
    ///
    /// Args:
    ///     path: a string URL to read from.
    ///     fs: the file system interface to read from.
    ///
    /// Returns:
    ///     A new ParquetFile object.
    // TODO: change this to aenter
    #[new]
    pub fn new(path: String, fs: PyObjectStore) -> PyGeoArrowResult<Self> {
        let file = fs.rt.block_on(async move {
            let meta = fs
                .inner
                .head(&path.into())
                .await
                .map_err(GeoArrowError::ObjectStoreError)?;
            let reader = ParquetObjectReader::new(fs.inner, meta);
            let file = _ParquetFile::new(reader, Default::default()).await?;
            Ok::<_, PyGeoArrowError>(file)
        })?;
        Ok(Self {
            file,
            rt: fs.rt.clone(),
        })
    }

    /// The number of rows in this file.
    #[getter]
    fn num_rows(&self) -> usize {
        self.file.num_rows()
    }

    /// The number of row groups in this file.
    #[getter]
    fn num_row_groups(&self) -> usize {
        self.file.num_row_groups()
    }

    /// Get the bounds of a single row group.
    ///
    /// As of GeoParquet 1.1 you won't need to pass in these column names, as they'll be specified
    /// in the metadata.
    pub fn row_group_bounds(
        &self,
        xmin_path: Vec<String>,
        ymin_path: Vec<String>,
        xmax_path: Vec<String>,
        ymax_path: Vec<String>,
        row_group_idx: usize,
    ) -> PyGeoArrowResult<Vec<f64>> {
        let bounds = self
            .file
            .row_group_bounds(
                xmin_path.as_slice(),
                ymin_path.as_slice(),
                xmax_path.as_slice(),
                ymax_path.as_slice(),
                row_group_idx,
            )?
            .unwrap();
        Ok(vec![
            bounds.minx(),
            bounds.miny(),
            bounds.maxx(),
            bounds.maxy(),
        ])
    }

    /// Get the bounds of all row groups.
    ///
    /// As of GeoParquet 1.1 you won't need to pass in these column names, as they'll be specified
    /// in the metadata.
    pub fn row_groups_bounds(
        &self,
        xmin_path: Vec<String>,
        ymin_path: Vec<String>,
        xmax_path: Vec<String>,
        ymax_path: Vec<String>,
    ) -> PyGeoArrowResult<PolygonArray> {
        let bounds = self.file.row_groups_bounds(
            xmin_path.as_slice(),
            ymin_path.as_slice(),
            xmax_path.as_slice(),
            ymax_path.as_slice(),
        )?;
        Ok(bounds.into())
    }

    /// Access the bounding box of the given column for the entire file
    ///
    /// If no column name is passed, retrieves the bbox from the primary geometry column.
    ///
    /// An Err will be returned if the column name does not exist in the dataset
    /// None will be returned if the metadata does not contain bounding box information.
    fn file_bbox(&self, column_name: Option<&str>) -> PyGeoArrowResult<Option<Vec<f64>>> {
        let bbox = self.file.file_bbox(column_name)?;
        Ok(bbox.map(|b| b.to_vec()))
    }

    /// Read this entire file in an async fashion.
    fn read_async(&self, py: Python) -> PyGeoArrowResult<PyObject> {
        let file = self.file.clone();
        let fut = pyo3_asyncio::tokio::future_into_py(py, async move {
            let table = file
                .read(&CoordType::Interleaved)
                .await
                .map_err(PyGeoArrowError::GeoArrowError)?;
            Ok(GeoTable(table))
        })?;
        Ok(fut.into())
    }

    /// Read this entire file synchronously.
    fn read(&self) -> PyGeoArrowResult<GeoTable> {
        let file = self.file.clone();
        self.rt.block_on(async move {
            let table = file
                .read(&CoordType::Interleaved)
                .await
                .map_err(PyGeoArrowError::GeoArrowError)?;
            Ok(GeoTable(table))
        })
    }

    /// Read the selected row group indexes in an async fashion.
    ///
    /// Args:
    ///     row_groups: numeric indexes of the Parquet row groups to read.
    ///
    /// Returns:
    ///     parsed table.
    fn read_row_groups_async(
        &self,
        py: Python,
        row_groups: Vec<usize>,
    ) -> PyGeoArrowResult<PyObject> {
        let file = self.file.clone();
        let fut = pyo3_asyncio::tokio::future_into_py(py, async move {
            let table = file
                .read_row_groups(row_groups, &CoordType::Interleaved)
                .await
                .map_err(PyGeoArrowError::GeoArrowError)?;
            Ok(GeoTable(table))
        })?;
        Ok(fut.into())
    }

    /// Read the selected row group indexes synchronously.
    ///
    /// Args:
    ///     row_groups: numeric indexes of the Parquet row groups to read.
    ///
    /// Returns:
    ///     parsed table.
    fn read_row_groups(&self, row_groups: Vec<usize>) -> PyGeoArrowResult<GeoTable> {
        let file = self.file.clone();
        self.rt.block_on(async move {
            let table = file
                .read_row_groups(row_groups, &CoordType::Interleaved)
                .await
                .map_err(PyGeoArrowError::GeoArrowError)?;
            Ok(GeoTable(table))
        })
    }
}

/// Encapsulates details of reading a complete Parquet dataset possibly consisting of multiple
/// files and partitions in subdirectories.
#[pyclass(module = "geoarrow.rust.core._rust")]
pub struct ParquetDataset {
    inner: _ParquetDataset<ParquetObjectReader>,
    #[allow(dead_code)]
    rt: Arc<Runtime>,
}

/// Create a reader per path with the given ObjectStore instance.
async fn create_readers(
    paths: Vec<String>,
    store: Arc<dyn ObjectStore>,
) -> PyGeoArrowResult<Vec<ParquetObjectReader>> {
    let paths: Vec<object_store::path::Path> = paths.into_iter().map(|path| path.into()).collect();
    let futures = paths.iter().map(|path| store.head(path));
    let object_metas = futures::future::join_all(futures)
        .await
        .into_iter()
        .collect::<Result<Vec<_>, object_store::Error>>()
        .map_err(GeoArrowError::ObjectStoreError)?;
    let readers = object_metas
        .into_iter()
        .map(|meta| ParquetObjectReader::new(store.clone(), meta))
        .collect::<Vec<_>>();
    Ok(readers)
}

#[pymethods]
impl ParquetDataset {
    /// Construct a new ParquetDataset
    ///
    /// This will synchronously fetch metadata from all listed files.
    ///
    /// Args:
    ///     paths: a list of string URLs to read from.
    ///     fs: the file system interface to read from.
    ///
    /// Returns:
    ///     A new ParquetDataset object.
    #[new]
    pub fn new(paths: Vec<String>, fs: PyObjectStore) -> PyGeoArrowResult<Self> {
        let dataset = fs.rt.block_on(async move {
            let readers = create_readers(paths, fs.inner).await?;
            let inner = _ParquetDataset::new(readers, Default::default()).await?;
            Ok::<_, PyGeoArrowError>(inner)
        })?;
        Ok(Self {
            inner: dataset,
            rt: fs.rt.clone(),
        })
    }

    /// The total number of rows across all files.
    #[getter]
    fn num_rows(&self) -> usize {
        self.inner.num_rows()
    }

    /// The total number of row groups across all files
    #[getter]
    fn num_row_groups(&self) -> usize {
        self.inner.num_row_groups()
    }
}<|MERGE_RESOLUTION|>--- conflicted
+++ resolved
@@ -96,14 +96,6 @@
                 let file = File::open(path)
                     .map_err(|err| PyFileNotFoundError::new_err(err.to_string()))?;
 
-<<<<<<< HEAD
-    let options = GeoParquetReaderOptions {
-        batch_size,
-        ..Default::default()
-    };
-    let table = _read_geoparquet(file, options)?;
-    Ok(GeoTable(table))
-=======
                 let options = GeoParquetReaderOptions::new(batch_size, Default::default());
                 let table = _read_geoparquet(file, options)?;
                 Ok(GeoTable(table))
@@ -178,7 +170,6 @@
             Err(PyValueError::new_err("Local file paths not supported in async reader.").into())
         }
     }
->>>>>>> d9948afb
 }
 
 /// Write a GeoTable to a GeoParquet file on disk.
