use crate::error::{PyGeoArrowError, PyGeoArrowResult};
use crate::io::file::{BinaryFileReader, BinaryFileWriter};
use crate::table::GeoTable;
use flatgeobuf::FgbWriterOptions;
use geoarrow::io::flatgeobuf::read_flatgeobuf_async as _read_flatgeobuf_async;
use geoarrow::io::flatgeobuf::write_flatgeobuf_with_options as _write_flatgeobuf;
<<<<<<< HEAD
use object_store_python::PyObjectStore;
=======
use geoarrow::io::flatgeobuf::{read_flatgeobuf as _read_flatgeobuf, FlatGeobufReaderOptions};
use object_store::{parse_url, parse_url_opts};
use pyo3::exceptions::PyValueError;
>>>>>>> b7e07be3
use pyo3::prelude::*;

/// Read a FlatGeobuf file from a path on disk into a GeoTable.
///
/// Args:
///     file: the path to the file or a Python file object in binary read mode.
///
/// Other args:
///     batch_size: the number of rows to include in each internal batch of the table.
///     bbox: A spatial filter for reading rows, of the format (minx, miny, maxx, maxy). If set to
///       `None`, no spatial filtering will be performed.
///
/// Returns:
///     Table from FlatGeobuf file.
#[pyfunction]
#[pyo3(signature = (file, *, batch_size=65536, bbox=None))]
pub fn read_flatgeobuf(
    py: Python,
    file: PyObject,
    batch_size: usize,
    bbox: Option<(f64, f64, f64, f64)>,
) -> PyGeoArrowResult<GeoTable> {
    let mut reader = file.extract::<BinaryFileReader>(py)?;
    let options = FlatGeobufReaderOptions {
        batch_size: Some(batch_size),
        bbox,
        ..Default::default()
    };
    let table = _read_flatgeobuf(&mut reader, options)?;
    Ok(GeoTable(table))
}

/// Read a FlatGeobuf file from a url into a GeoTable.
///
/// Args:
///     url: the url to a remote FlatGeobuf file
///
/// Other args:
///     batch_size: the number of rows to include in each internal batch of the table.
///     bbox: A spatial filter for reading rows, of the format (minx, miny, maxx, maxy). If set to
///       `None`, no spatial filtering will be performed.
///
/// Returns:
///     Table from FlatGeobuf file.
#[pyfunction]
<<<<<<< HEAD
#[pyo3(signature = (path, fs, *, batch_size=65536))]
=======
#[pyo3(signature = (url, *, batch_size=65536, options=None, bbox=None))]
>>>>>>> b7e07be3
pub fn read_flatgeobuf_async(
    py: Python,
    path: String,
    fs: PyObjectStore,
    batch_size: usize,
<<<<<<< HEAD
) -> PyGeoArrowResult<PyObject> {
    let fut = pyo3_asyncio::tokio::future_into_py(py, async move {
        let table = _read_flatgeobuf_async(
            fs.inner,
            path.into(),
            Default::default(),
            Some(batch_size),
            None,
        )
        .await
        .map_err(PyGeoArrowError::GeoArrowError)?;
=======
    options: Option<HashMap<String, String>>,
    bbox: Option<(f64, f64, f64, f64)>,
) -> PyGeoArrowResult<PyObject> {
    let fut = pyo3_asyncio::tokio::future_into_py(py, async move {
        let url = Url::parse(&url).map_err(|err| PyValueError::new_err(err.to_string()))?;
        let (reader, location) = if let Some(options) = options {
            parse_url_opts(&url, options)
        } else {
            parse_url(&url)
        }
        .map_err(|err| PyValueError::new_err(err.to_string()))?;
        // dbg!(&reader);
        // dbg!(&location);

        let options = FlatGeobufReaderOptions {
            batch_size: Some(batch_size),
            bbox,
            ..Default::default()
        };
        let table = _read_flatgeobuf_async(reader, location, options)
            .await
            .map_err(PyGeoArrowError::GeoArrowError)?;
>>>>>>> b7e07be3

        Ok(GeoTable(table))
    })?;
    Ok(fut.into())
}

/// Write a GeoTable to a FlatGeobuf file on disk.
///
/// Args:
///     table: the table to write.
///     file: the path to the file or a Python file object in binary write mode.
///
/// Returns:
///     None
#[pyfunction]
#[pyo3(signature = (table, file, *, write_index=true))]
pub fn write_flatgeobuf(
    py: Python,
    mut table: GeoTable,
    file: PyObject,
    write_index: bool,
) -> PyGeoArrowResult<()> {
    let writer = file.extract::<BinaryFileWriter>(py)?;
    let name = writer.file_stem(py);

    let options = FgbWriterOptions {
        write_index,
        ..Default::default()
    };
    _write_flatgeobuf(&mut table.0, writer, name.as_deref().unwrap_or(""), options)?;
    Ok(())
}<|MERGE_RESOLUTION|>--- conflicted
+++ resolved
@@ -4,13 +4,8 @@
 use flatgeobuf::FgbWriterOptions;
 use geoarrow::io::flatgeobuf::read_flatgeobuf_async as _read_flatgeobuf_async;
 use geoarrow::io::flatgeobuf::write_flatgeobuf_with_options as _write_flatgeobuf;
-<<<<<<< HEAD
+use geoarrow::io::flatgeobuf::{read_flatgeobuf as _read_flatgeobuf, FlatGeobufReaderOptions};
 use object_store_python::PyObjectStore;
-=======
-use geoarrow::io::flatgeobuf::{read_flatgeobuf as _read_flatgeobuf, FlatGeobufReaderOptions};
-use object_store::{parse_url, parse_url_opts};
-use pyo3::exceptions::PyValueError;
->>>>>>> b7e07be3
 use pyo3::prelude::*;
 
 /// Read a FlatGeobuf file from a path on disk into a GeoTable.
@@ -47,6 +42,7 @@
 ///
 /// Args:
 ///     url: the url to a remote FlatGeobuf file
+///     fs: an ObjectStore instance for this url.
 ///
 /// Other args:
 ///     batch_size: the number of rows to include in each internal batch of the table.
@@ -56,52 +52,23 @@
 /// Returns:
 ///     Table from FlatGeobuf file.
 #[pyfunction]
-<<<<<<< HEAD
-#[pyo3(signature = (path, fs, *, batch_size=65536))]
-=======
-#[pyo3(signature = (url, *, batch_size=65536, options=None, bbox=None))]
->>>>>>> b7e07be3
+#[pyo3(signature = (path, fs, *, batch_size=65536, bbox=None))]
 pub fn read_flatgeobuf_async(
     py: Python,
     path: String,
     fs: PyObjectStore,
     batch_size: usize,
-<<<<<<< HEAD
-) -> PyGeoArrowResult<PyObject> {
-    let fut = pyo3_asyncio::tokio::future_into_py(py, async move {
-        let table = _read_flatgeobuf_async(
-            fs.inner,
-            path.into(),
-            Default::default(),
-            Some(batch_size),
-            None,
-        )
-        .await
-        .map_err(PyGeoArrowError::GeoArrowError)?;
-=======
-    options: Option<HashMap<String, String>>,
     bbox: Option<(f64, f64, f64, f64)>,
 ) -> PyGeoArrowResult<PyObject> {
     let fut = pyo3_asyncio::tokio::future_into_py(py, async move {
-        let url = Url::parse(&url).map_err(|err| PyValueError::new_err(err.to_string()))?;
-        let (reader, location) = if let Some(options) = options {
-            parse_url_opts(&url, options)
-        } else {
-            parse_url(&url)
-        }
-        .map_err(|err| PyValueError::new_err(err.to_string()))?;
-        // dbg!(&reader);
-        // dbg!(&location);
-
         let options = FlatGeobufReaderOptions {
             batch_size: Some(batch_size),
             bbox,
             ..Default::default()
         };
-        let table = _read_flatgeobuf_async(reader, location, options)
+        let table = _read_flatgeobuf_async(fs.inner, path.into(), options)
             .await
             .map_err(PyGeoArrowError::GeoArrowError)?;
->>>>>>> b7e07be3
 
         Ok(GeoTable(table))
     })?;
