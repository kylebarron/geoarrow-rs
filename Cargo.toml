[package]
name = "geoarrow"
version = "0.1.0"
authors = ["Kyle Barron <kylebarron2@gmail.com>"]
edition = "2021"
license = "MIT OR Apache-2.0"
repository = "https://github.com/geoarrow/geoarrow-rs"
description = "Rust implementation of GeoArrow"
categories = ["science::geo"]
rust-version = "1.75"

[features]
csv = ["dep:geozero", "geozero/with-csv"]
flatgeobuf = ["dep:flatgeobuf", "geozero"]
<<<<<<< HEAD
flatgeobuf_async = [
  "flatgeobuf/http",
  "dep:async-trait",
  "dep:bytes",
  "dep:http-range-client",
  "dep:object_store",
]
=======
gdal = ["dep:gdal"]
>>>>>>> 6edb9f53
geos = ["dep:geos"]
geozero = ["dep:geozero"]
ipc_compression = ["arrow-ipc/lz4", "arrow-ipc/zstd"]
parquet = ["dep:parquet"]
parquet_async = ["parquet", "parquet/async", "dep:futures"]
parquet_compression = [
  "parquet/snap",
  "parquet/brotli",
  "parquet/flate2",
  "parquet/lz4",
  "parquet/zstd",
]
postgis = ["dep:async-stream", "dep:futures", "dep:sqlx", "geozero"]
proj = ["dep:proj"]
rayon = ["dep:rayon"]


[dependencies]
anyhow = "1"
arrow = { version = "50", features = ["ffi"] }
arrow-array = "50"
arrow-buffer = "50"
arrow-cast = "50"
arrow-data = "50"
arrow-ipc = "50"
arrow-schema = "50"
async-stream = { version = "0.3", optional = true }
async-trait = { version = "0.1", optional = true }
bumpalo = { version = "3", features = ["collections"] }
byteorder = "1"
bytes = { version = "*", optional = true }
chrono = "0.4"
# Set default-features = false because async not working in wasm right now
flatgeobuf = { version = "4.1.0", optional = true, default-features = false }
futures = { version = "0.3", optional = true }
gdal = { version = "0.16", optional = true }
geo = "0.28"
geodesy = { version = "0.12", optional = true }
geos = { version = "8.3", features = ["v3_10_0", "geo"], optional = true }
<<<<<<< HEAD
geozero = { version = "0.11", features = ["with-wkb"], optional = true }
http-range-client = { version = "*", optional = true }
=======
geozero = { version = "0.12", features = ["with-wkb"], optional = true }
>>>>>>> 6edb9f53
indexmap = "2"
itertools = "0.12"
num_enum = "0.7"
object_store = { version = "*", optional = true }
parquet = { version = "50", optional = true, default-features = false, features = [
  "arrow",
] }
phf = { version = "0.11", features = ["macros"] }
proj = { version = "0.27.2", optional = true, features = [
  "pkg_config",
  "geo-types",
] }
rayon = { version = "1.8.0", optional = true }
# Note: geo has a hard dependency on rstar, so there's no point in feature flagging it
rstar = { version = "0.11" }
serde = { version = "1", features = ["derive"] }
serde_json = { version = "1" }
sqlx = { version = "0.7", optional = true, default-features = false, features = [
  "chrono",
  "json",
  "postgres",
  "runtime-tokio",
  "tls-rustls",
] }
thiserror = "1"


[dev-dependencies]
approx = "0.5.1"
criterion = { version = "0.5", features = ["html_reports"] }
gdal = { version = "0.16", features = ["bindgen"] }
geozero = { version = "0.12", features = ["with-wkb"] }
parquet = "50"
sqlx = { version = "0.7", default-features = false, features = ["postgres"] }
tokio = { version = "1.9", features = ["macros", "fs", "rt-multi-thread"] }

[lib]
doctest = true

[[example]]
name = "gdal"
test = false
required-features = ["gdal"]

[[bench]]
name = "area"
harness = false

[[bench]]
name = "from_geo"
harness = false

[[bench]]
name = "geos_buffer"
harness = false

[[bench]]
name = "nybb"
harness = false

[[bench]]
name = "translate"
harness = false

[[bench]]
name = "wkb"
harness = false

[package.metadata.docs.rs]
features = [
  "csv",
  "flatgeobuf",
  "geos",
  "geozero",
  "parquet",
  "postgis",
  "rayon",
]<|MERGE_RESOLUTION|>--- conflicted
+++ resolved
@@ -11,8 +11,8 @@
 
 [features]
 csv = ["dep:geozero", "geozero/with-csv"]
+geos = ["dep:geos"]
 flatgeobuf = ["dep:flatgeobuf", "geozero"]
-<<<<<<< HEAD
 flatgeobuf_async = [
   "flatgeobuf/http",
   "dep:async-trait",
@@ -20,10 +20,7 @@
   "dep:http-range-client",
   "dep:object_store",
 ]
-=======
 gdal = ["dep:gdal"]
->>>>>>> 6edb9f53
-geos = ["dep:geos"]
 geozero = ["dep:geozero"]
 ipc_compression = ["arrow-ipc/lz4", "arrow-ipc/zstd"]
 parquet = ["dep:parquet"]
@@ -62,12 +59,8 @@
 geo = "0.28"
 geodesy = { version = "0.12", optional = true }
 geos = { version = "8.3", features = ["v3_10_0", "geo"], optional = true }
-<<<<<<< HEAD
-geozero = { version = "0.11", features = ["with-wkb"], optional = true }
+geozero = { version = "0.12", features = ["with-wkb"], optional = true }
 http-range-client = { version = "*", optional = true }
-=======
-geozero = { version = "0.12", features = ["with-wkb"], optional = true }
->>>>>>> 6edb9f53
 indexmap = "2"
 itertools = "0.12"
 num_enum = "0.7"
