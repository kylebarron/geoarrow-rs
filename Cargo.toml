[package]
name = "geoarrow2"
version = "0.0.1"
authors = ["Kyle Barron <kylebarron2@gmail.com>"]
edition = "2021"
license = "MIT"
repository = "https://github.com/kylebarron/geoarrow"
description = "Rust implementation of GeoArrow"
categories = ["science::geo"]

[features]
csv = ["dep:geozero", "geozero/with-csv"]
flatgeobuf = ["dep:flatgeobuf", "dep:geozero"]
geos = ["dep:geos"]
geozero = ["dep:geozero"]
gdal = ["dep:gdal"]
parquet = ["arrow2/io_parquet", "dep:serde", "dep:serde_json"]
parquet_native_compression = ["arrow2/io_parquet_compression"]
proj = ["dep:proj"]


[dependencies]
anyhow = "1"
arrow2 = { version = "0.18", features = ["compute_cast"] }
bumpalo = { version = "3", features = ["collections"] }
byteorder = "1"
# Set default-features = false because async not working in wasm right now
flatgeobuf = { version = "3.27.0", optional = true, default-features = false }
gdal = { version = "0.15", optional = true }
geo = "0.26"
geodesy = { version = "0.10", optional = true }
geos = { version = "8.3", features = ["v3_10_0", "geo"], optional = true }
<<<<<<< HEAD
# geozero = { version = "0.10", features = ["with-wkb"], optional = true }
geozero = { git = "https://github.com/kylebarron/geozero", rev = "86183958f57897f46f4634f5f7c45e58841c0578", features = ["with-wkb"], optional = true }
=======
geozero = { version = "0.11", features = ["with-wkb"], optional = true }
>>>>>>> d7310fa1
itertools = "0.11"
num_enum = "0.7"
proj = { version = "0.27.2", optional = true, features = [
  "pkg_config",
  "geo-types",
] }
serde = { version = "1", optional = true }
serde_json = { version = "1", optional = true }
# Note: geo has a hard dependency on rstar, so there's no point in feature flagging it
rstar = { version = "0.11" }
thiserror = "1"

[dev-dependencies]
arrow2 = { version = "0.18", features = [
  "io_parquet",
  "io_parquet_compression",
  "io_ipc_compression",
] }
criterion = { version = "0.5", features = ["html_reports"] }
<<<<<<< HEAD
# geozero = { version = "0.10", features = ["with-wkb"] }
geozero = { git = "https://github.com/kylebarron/geozero", rev = "86183958f57897f46f4634f5f7c45e58841c0578", features = ["with-wkb"] }
=======
geozero = { version = "0.11", features = ["with-wkb"] }
>>>>>>> d7310fa1
approx = "0.5.1"

[lib]
# TODO: fix docstrings
doctest = false

[[example]]
name = "gdal"
test = false
required-features = ["gdal"]

[[bench]]
name = "geos_buffer"
harness = false

[[bench]]
name = "nybb"
harness = false

[[bench]]
name = "wkb"
harness = false<|MERGE_RESOLUTION|>--- conflicted
+++ resolved
@@ -30,12 +30,7 @@
 geo = "0.26"
 geodesy = { version = "0.10", optional = true }
 geos = { version = "8.3", features = ["v3_10_0", "geo"], optional = true }
-<<<<<<< HEAD
-# geozero = { version = "0.10", features = ["with-wkb"], optional = true }
-geozero = { git = "https://github.com/kylebarron/geozero", rev = "86183958f57897f46f4634f5f7c45e58841c0578", features = ["with-wkb"], optional = true }
-=======
 geozero = { version = "0.11", features = ["with-wkb"], optional = true }
->>>>>>> d7310fa1
 itertools = "0.11"
 num_enum = "0.7"
 proj = { version = "0.27.2", optional = true, features = [
@@ -55,12 +50,7 @@
   "io_ipc_compression",
 ] }
 criterion = { version = "0.5", features = ["html_reports"] }
-<<<<<<< HEAD
-# geozero = { version = "0.10", features = ["with-wkb"] }
-geozero = { git = "https://github.com/kylebarron/geozero", rev = "86183958f57897f46f4634f5f7c45e58841c0578", features = ["with-wkb"] }
-=======
 geozero = { version = "0.11", features = ["with-wkb"] }
->>>>>>> d7310fa1
 approx = "0.5.1"
 
 [lib]
