use std::collections::{HashMap, HashSet};
use std::sync::Arc;

use arrow_array::{Array, OffsetSizeTrait, UnionArray};
use arrow_buffer::{NullBuffer, ScalarBuffer};
use arrow_schema::{DataType, Field, UnionFields, UnionMode};

use crate::array::mixed::builder::MixedGeometryBuilder;
use crate::array::mixed::MixedCapacity;
use crate::array::{
    LineStringArray, MultiLineStringArray, MultiPointArray, MultiPolygonArray, PointArray,
    PolygonArray, WKBArray,
};
use crate::datatypes::GeoDataType;
use crate::error::{GeoArrowError, Result};
use crate::geo_traits::GeometryTrait;
use crate::scalar::Geometry;
use crate::trait_::{GeometryArrayAccessor, GeometryArraySelfMethods, IntoArrow};
use crate::GeometryArrayTrait;

/// # Invariants
///
/// - All arrays must have the same dimension
/// - All arrays must have the same coordinate layout (interleaved or separated)
#[derive(Debug, Clone, PartialEq)]
pub struct MixedGeometryArray<O: OffsetSizeTrait> {
    /// Always GeoDataType::Mixed or GeoDataType::LargeMixed
    data_type: GeoDataType,

    /// Invariant: every item in `type_ids` is `> 0 && < fields.len()` if `type_ids` are not provided. If `type_ids` exist in the GeoDataType, then every item in `type_ids` is `> 0 && `
    pub(crate) type_ids: ScalarBuffer<i8>,

    /// Invariant: `offsets.len() == type_ids.len()`
    pub(crate) offsets: ScalarBuffer<i32>,

    /// A lookup table for which child array is used
    ///
    /// To read a value:
    /// ``rs
    /// let child_index = self.type_ids[i];
    /// let offset = self.offsets[i] as usize;
    /// let geometry_type = self.map[child_index as usize];
    /// ``
    /// then match on the geometry_type to access the underlying array.
    ///
    /// Note that we include an ordering so that exporting this array to Arrow is O(1). If we used
    /// another ordering like always Point, LineString, etc. then we'd either have to always export
    /// all arrays (including some zero-length arrays) or have to reorder the `type_ids` buffer when
    /// exporting.
    ///
    /// The default ordering is the following, chosen to match the GeoPackage spec:
    ///
    /// - 1: PointArray
    /// - 2: LineStringArray
    /// - 3: PolygonArray
    /// - 4: MultiPointArray
    /// - 5: MultiLineStringArray
    /// - 6: MultiPolygonArray
    /// - 7: GeometryCollectionArray (todo)
    ///
    /// But the ordering can be different if coming from an external source.
    // TODO: change this to a wrapper type that contains this array of 6?
    // Then that wrapper type can also take a default ordering.
    pub(crate) map: [Option<GeometryType>; 7],

    /// Invariant: Any of these arrays that are `Some()` must have length >0
    pub(crate) points: Option<PointArray>,
    pub(crate) line_strings: Option<LineStringArray<O>>,
    pub(crate) polygons: Option<PolygonArray<O>>,
    pub(crate) multi_points: Option<MultiPointArray<O>>,
    pub(crate) multi_line_strings: Option<MultiLineStringArray<O>>,
    pub(crate) multi_polygons: Option<MultiPolygonArray<O>>,

    /// An offset used for slicing into this array. The offset will be 0 if the array has not been
    /// sliced.
    ///
    /// In order to slice this array efficiently (and zero-cost) we can't slice the underlying
    /// fields directly. If this were always a _sparse_ union array, we could! We could then always
    /// slice from offset to length of each underlying array. But we're under the assumption that
    /// most or all of the time we have a dense union array, where the `offsets` buffer is defined.
    /// In that case, to know how to slice each underlying array, we'd have to walk the `type_ids`
    /// and `offsets` arrays (in O(N) time) to figure out how to slice the underlying arrays.
    ///
    /// Instead, we store the slice offset.
    ///
    /// Note that this offset is only for slicing into the **fields**, i.e. the geometry arrays.
    /// The `type_ids` and `offsets` arrays are sliced as usual.
    ///
    /// TODO: when exporting this array, export to arrow2 and then slice from scratch because we
    /// can't set the `offset` in a UnionArray constructor
    pub(crate) slice_offset: usize,
}

#[derive(Debug, Clone, Copy, PartialEq)]
pub enum GeometryType {
    Point = 1,
    LineString = 2,
    Polygon = 3,
    MultiPoint = 4,
    MultiLineString = 5,
    MultiPolygon = 6,
    GeometryCollection = 7,
}

impl GeometryType {
    pub fn default_ordering(&self) -> i8 {
        match self {
            GeometryType::Point => 1,
            GeometryType::LineString => 2,
            GeometryType::Polygon => 3,
            GeometryType::MultiPoint => 4,
            GeometryType::MultiLineString => 5,
            GeometryType::MultiPolygon => 6,
            GeometryType::GeometryCollection => 7,
        }
    }
}

impl From<&String> for GeometryType {
    fn from(value: &String) -> Self {
        match value.as_str() {
            "geoarrow.point" => GeometryType::Point,
            "geoarrow.linestring" => GeometryType::LineString,
            "geoarrow.polygon" => GeometryType::Polygon,
            "geoarrow.multipoint" => GeometryType::MultiPoint,
            "geoarrow.multilinestring" => GeometryType::MultiLineString,
            "geoarrow.multipolygon" => GeometryType::MultiPolygon,
            "geoarrow.geometrycollection" => GeometryType::GeometryCollection,
            _ => panic!(),
        }
    }
}

impl<O: OffsetSizeTrait> MixedGeometryArray<O> {
    /// Create a new MixedGeometryArray from parts
    ///
    /// # Implementation
    ///
    /// This function is `O(1)`.
    ///
    /// # Panics
    ///
    /// - if the validity is not `None` and its length is different from the number of geometries
    /// - if the largest geometry offset does not match the number of coordinates
    #[allow(clippy::too_many_arguments)]
    pub fn new(
        type_ids: ScalarBuffer<i8>,
        offsets: ScalarBuffer<i32>,
        points: Option<PointArray>,
        line_strings: Option<LineStringArray<O>>,
        polygons: Option<PolygonArray<O>>,
        multi_points: Option<MultiPointArray<O>>,
        multi_line_strings: Option<MultiLineStringArray<O>>,
        multi_polygons: Option<MultiPolygonArray<O>>,
    ) -> Self {
        let default_ordering = [
            None,
            Some(GeometryType::Point),
            Some(GeometryType::LineString),
            Some(GeometryType::Polygon),
            Some(GeometryType::MultiPoint),
            Some(GeometryType::MultiLineString),
            Some(GeometryType::MultiPolygon),
        ];

        let mut coord_types = HashSet::new();
        if let Some(ref points) = points {
            coord_types.insert(points.coord_type());
        }
        if let Some(ref line_strings) = line_strings {
            coord_types.insert(line_strings.coord_type());
        }
        if let Some(ref polygons) = polygons {
            coord_types.insert(polygons.coord_type());
        }
        if let Some(ref multi_points) = multi_points {
            coord_types.insert(multi_points.coord_type());
        }
        if let Some(ref multi_line_strings) = multi_line_strings {
            coord_types.insert(multi_line_strings.coord_type());
        }
        if let Some(ref multi_polygons) = multi_polygons {
            coord_types.insert(multi_polygons.coord_type());
        }
        assert_eq!(coord_types.len(), 1);
        let coord_type = coord_types.into_iter().next().unwrap();
        let data_type = match O::IS_LARGE {
            true => GeoDataType::LargeMixed(coord_type),
            false => GeoDataType::Mixed(coord_type),
        };

        Self {
            data_type,
            type_ids,
            offsets,
            map: default_ordering,
            points,
            line_strings,
            polygons,
            multi_points,
            multi_line_strings,
            multi_polygons,
            slice_offset: 0,
        }
    }

    pub fn buffer_lengths(&self) -> MixedCapacity {
        MixedCapacity::new(
            self.points
                .as_ref()
                .map(|arr| arr.buffer_lengths())
                .unwrap_or_default(),
            self.line_strings
                .as_ref()
                .map(|arr| arr.buffer_lengths())
                .unwrap_or_default(),
            self.polygons
                .as_ref()
                .map(|arr| arr.buffer_lengths())
                .unwrap_or_default(),
            self.multi_points
                .as_ref()
                .map(|arr| arr.buffer_lengths())
                .unwrap_or_default(),
            self.multi_line_strings
                .as_ref()
                .map(|arr| arr.buffer_lengths())
                .unwrap_or_default(),
            self.multi_polygons
                .as_ref()
                .map(|arr| arr.buffer_lengths())
                .unwrap_or_default(),
        )
    }

<<<<<<< HEAD
    pub fn has_points(&self) -> bool {
        self.points.is_some()
    }

    pub fn has_line_strings(&self) -> bool {
        self.line_strings.is_some()
    }

    pub fn has_polygons(&self) -> bool {
        self.polygons.is_some()
    }

    pub fn has_multi_points(&self) -> bool {
        self.multi_points.is_some()
    }

    pub fn has_multi_line_strings(&self) -> bool {
        self.multi_line_strings.is_some()
    }

    pub fn has_multi_polygons(&self) -> bool {
        self.multi_polygons.is_some()
=======
    pub fn num_bytes(&self) -> usize {
        self.buffer_lengths().num_bytes::<O>()
>>>>>>> 0a267790
    }
}

impl<O: OffsetSizeTrait> GeometryArrayTrait for MixedGeometryArray<O> {
    fn as_any(&self) -> &dyn std::any::Any {
        self
    }

    fn data_type(&self) -> &GeoDataType {
        &self.data_type
    }

    fn storage_type(&self) -> DataType {
        let mut fields: Vec<Arc<Field>> = vec![];
        let mut type_ids = vec![];

        if let Some(ref points) = self.points {
            fields.push(points.extension_field());
            type_ids.push(1);
        }
        if let Some(ref line_strings) = self.line_strings {
            fields.push(line_strings.extension_field());
            type_ids.push(2);
        }
        if let Some(ref polygons) = self.polygons {
            fields.push(polygons.extension_field());
            type_ids.push(3);
        }
        if let Some(ref multi_points) = self.multi_points {
            fields.push(multi_points.extension_field());
            type_ids.push(4);
        }
        if let Some(ref multi_line_strings) = self.multi_line_strings {
            fields.push(multi_line_strings.extension_field());
            type_ids.push(5);
        }
        if let Some(ref multi_polygons) = self.multi_polygons {
            fields.push(multi_polygons.extension_field());
            type_ids.push(6);
        }

        let union_fields = UnionFields::new(type_ids, fields);
        DataType::Union(union_fields, UnionMode::Dense)
    }

    fn extension_field(&self) -> Arc<Field> {
        let mut metadata = HashMap::new();
        metadata.insert(
            "ARROW:extension:name".to_string(),
            self.extension_name().to_string(),
        );
        Arc::new(Field::new("geometry", self.storage_type(), true).with_metadata(metadata))
    }

    fn extension_name(&self) -> &str {
        "geoarrow.geometry"
    }

    fn into_array_ref(self) -> Arc<dyn Array> {
        Arc::new(self.into_arrow())
    }

    fn to_array_ref(&self) -> arrow_array::ArrayRef {
        self.clone().into_array_ref()
    }

    fn coord_type(&self) -> crate::array::CoordType {
        let mut coord_types = HashSet::new();

        if let Some(ref points) = self.points {
            coord_types.insert(points.coord_type());
        }
        if let Some(ref line_strings) = self.line_strings {
            coord_types.insert(line_strings.coord_type());
        }
        if let Some(ref polygons) = self.polygons {
            coord_types.insert(polygons.coord_type());
        }
        if let Some(ref multi_points) = self.multi_points {
            coord_types.insert(multi_points.coord_type());
        }
        if let Some(ref multi_line_strings) = self.multi_line_strings {
            coord_types.insert(multi_line_strings.coord_type());
        }
        if let Some(ref multi_polygons) = self.multi_polygons {
            coord_types.insert(multi_polygons.coord_type());
        }

        assert_eq!(coord_types.len(), 1);
        let coord_type = coord_types.drain().next().unwrap();
        coord_type
    }

    /// Returns the number of geometries in this array
    #[inline]
    fn len(&self) -> usize {
        // Note that `type_ids` is sliced as usual, and thus always has the correct length.
        self.type_ids.len()
    }

    /// Returns the optional validity.
    #[inline]
    fn validity(&self) -> Option<&NullBuffer> {
        None
    }

    fn as_ref(&self) -> &dyn GeometryArrayTrait {
        self
    }
}

impl<O: OffsetSizeTrait> GeometryArraySelfMethods for MixedGeometryArray<O> {
    fn with_coords(self, _coords: crate::array::CoordBuffer) -> Self {
        todo!();
    }

    fn into_coord_type(self, _coord_type: crate::array::CoordType) -> Self {
        todo!();
    }

    /// Slices this [`MixedGeometryArray`] in place.
    ///
    /// # Implementation
    ///
    /// This operation is `O(F)` where `F` is the number of fields.
    ///
    /// # Panic
    ///
    /// This function panics iff `offset + length >= self.len()`.
    #[inline]
    fn slice(&self, offset: usize, length: usize) -> Self {
        assert!(
            offset + length <= self.len(),
            "offset + length may not exceed length of array"
        );
        Self {
            data_type: self.data_type,
            type_ids: self.type_ids.slice(offset, length),
            offsets: self.offsets.slice(offset, length),
            map: self.map,
            points: self.points.clone(),
            line_strings: self.line_strings.clone(),
            polygons: self.polygons.clone(),
            multi_points: self.multi_points.clone(),
            multi_line_strings: self.multi_line_strings.clone(),
            multi_polygons: self.multi_polygons.clone(),
            slice_offset: self.slice_offset + offset,
        }
    }

    fn owned_slice(&self, _offset: usize, _length: usize) -> Self {
        todo!()
    }
}

impl<'a, O: OffsetSizeTrait> GeometryArrayAccessor<'a> for MixedGeometryArray<O> {
    type Item = Geometry<'a, O>;
    type ItemGeo = geo::Geometry;

    unsafe fn value_unchecked(&'a self, index: usize) -> Self::Item {
        let child_index = self.type_ids[index];
        let offset = self.offsets[index] as usize;
        let geometry_type = self.map[child_index as usize].unwrap();

        match geometry_type {
            GeometryType::Point => Geometry::Point(self.points.as_ref().unwrap().value(offset)),
            GeometryType::LineString => {
                Geometry::LineString(self.line_strings.as_ref().unwrap().value(offset))
            }
            GeometryType::Polygon => {
                Geometry::Polygon(self.polygons.as_ref().unwrap().value(offset))
            }
            GeometryType::MultiPoint => {
                Geometry::MultiPoint(self.multi_points.as_ref().unwrap().value(offset))
            }
            GeometryType::MultiLineString => {
                Geometry::MultiLineString(self.multi_line_strings.as_ref().unwrap().value(offset))
            }
            GeometryType::MultiPolygon => {
                Geometry::MultiPolygon(self.multi_polygons.as_ref().unwrap().value(offset))
            }
            GeometryType::GeometryCollection => {
                // We don't yet support nested geometry collections
                todo!()
                // Geometry::GeometryCollection(todo!())
            }
        }
    }
}

impl<O: OffsetSizeTrait> IntoArrow for MixedGeometryArray<O> {
    type ArrowArray = UnionArray;

    fn into_arrow(self) -> Self::ArrowArray {
        let mut field_type_ids = vec![];
        let mut child_arrays = vec![];

        if let Some(ref points) = self.points {
            field_type_ids.push(1);
            child_arrays.push((
                points.extension_field().as_ref().clone(),
                points.clone().into_array_ref(),
            ));
        }
        if let Some(ref line_strings) = self.line_strings {
            field_type_ids.push(2);
            child_arrays.push((
                line_strings.extension_field().as_ref().clone(),
                line_strings.clone().into_array_ref(),
            ));
        }
        if let Some(ref polygons) = self.polygons {
            field_type_ids.push(3);
            child_arrays.push((
                polygons.extension_field().as_ref().clone(),
                polygons.clone().into_array_ref(),
            ));
        }
        if let Some(ref multi_points) = self.multi_points {
            field_type_ids.push(4);
            child_arrays.push((
                multi_points.extension_field().as_ref().clone(),
                multi_points.clone().into_array_ref(),
            ));
        }
        if let Some(ref multi_line_strings) = self.multi_line_strings {
            field_type_ids.push(5);
            child_arrays.push((
                multi_line_strings.extension_field().as_ref().clone(),
                multi_line_strings.clone().into_array_ref(),
            ));
        }
        if let Some(ref multi_polygons) = self.multi_polygons {
            field_type_ids.push(6);
            child_arrays.push((
                multi_polygons.extension_field().as_ref().clone(),
                multi_polygons.clone().into_array_ref(),
            ));
        }

        UnionArray::try_new(
            &field_type_ids,
            self.type_ids.into_inner(),
            Some(self.offsets.into_inner()),
            child_arrays,
        )
        .unwrap()
    }
}

// Implement geometry accessors
impl<O: OffsetSizeTrait> MixedGeometryArray<O> {
    /// Iterator over geo Geometry objects, not looking at validity
    pub fn iter_geo_values(&self) -> impl Iterator<Item = geo::Geometry> + '_ {
        (0..self.len()).map(|i| self.value_as_geo(i))
    }

    /// Iterator over geo Geometry objects, taking into account validity
    pub fn iter_geo(&self) -> impl Iterator<Item = Option<geo::Geometry>> + '_ {
        (0..self.len()).map(|i| self.get_as_geo(i))
    }

    /// Returns the value at slot `i` as a GEOS geometry.
    #[cfg(feature = "geos")]
    pub fn value_as_geos(&self, i: usize) -> geos::Geometry {
        self.value(i).try_into().unwrap()
    }

    /// Gets the value at slot `i` as a GEOS geometry, additionally checking the validity bitmap
    #[cfg(feature = "geos")]
    pub fn get_as_geos(&self, i: usize) -> Option<geos::Geometry> {
        self.get(i).map(|geom| geom.try_into().unwrap())
    }

    /// Iterator over GEOS geometry objects
    #[cfg(feature = "geos")]
    pub fn iter_geos_values(&self) -> impl Iterator<Item = geos::Geometry> + '_ {
        (0..self.len()).map(|i| self.value_as_geos(i))
    }

    /// Iterator over GEOS geometry objects, taking validity into account
    #[cfg(feature = "geos")]
    pub fn iter_geos(&self) -> impl Iterator<Item = Option<geos::Geometry>> + '_ {
        (0..self.len()).map(|i| self.get_as_geos(i))
    }
}

impl TryFrom<&UnionArray> for MixedGeometryArray<i32> {
    type Error = GeoArrowError;

    fn try_from(value: &UnionArray) -> std::result::Result<Self, Self::Error> {
        let mut points: Option<PointArray> = None;
        let mut line_strings: Option<LineStringArray<i32>> = None;
        let mut polygons: Option<PolygonArray<i32>> = None;
        let mut multi_points: Option<MultiPointArray<i32>> = None;
        let mut multi_line_strings: Option<MultiLineStringArray<i32>> = None;
        let mut multi_polygons: Option<MultiPolygonArray<i32>> = None;
        match value.data_type() {
            DataType::Union(fields, mode) => {
                if !matches!(mode, UnionMode::Dense) {
                    return Err(GeoArrowError::General("Expected dense union".to_string()));
                }

                for (type_id, field) in fields.iter() {
                    if let Some(extension_name) = field.metadata().get("ARROW:extension:name") {
                        match extension_name.as_str() {
                            "geoarrow.point" => {
                                points = Some(value.child(type_id).as_ref().try_into().unwrap());
                            }
                            "geoarrow.linestring" => {
                                line_strings =
                                    Some(value.child(type_id).as_ref().try_into().unwrap());
                            }
                            "geoarrow.polygon" => {
                                polygons = Some(value.child(type_id).as_ref().try_into().unwrap());
                            }
                            "geoarrow.multipoint" => {
                                multi_points =
                                    Some(value.child(type_id).as_ref().try_into().unwrap());
                            }
                            "geoarrow.multilinestring" => {
                                multi_line_strings =
                                    Some(value.child(type_id).as_ref().try_into().unwrap());
                            }
                            "geoarrow.multipolygon" => {
                                multi_polygons =
                                    Some(value.child(type_id).as_ref().try_into().unwrap());
                            }
                            _ => {
                                return Err(GeoArrowError::General(format!(
                                    "Unexpected geoarrow type {}",
                                    extension_name
                                )))
                            }
                        }
                    };
                }
            }
            _ => panic!("expected union type"),
        };

        let type_ids = value.type_ids().clone();
        // This is after checking for dense union
        let offsets = value.offsets().unwrap().clone();

        Ok(Self::new(
            type_ids,
            offsets,
            points,
            line_strings,
            polygons,
            multi_points,
            multi_line_strings,
            multi_polygons,
        ))
    }
}

impl TryFrom<&UnionArray> for MixedGeometryArray<i64> {
    type Error = GeoArrowError;

    fn try_from(value: &UnionArray) -> std::result::Result<Self, Self::Error> {
        let mut points: Option<PointArray> = None;
        let mut line_strings: Option<LineStringArray<i64>> = None;
        let mut polygons: Option<PolygonArray<i64>> = None;
        let mut multi_points: Option<MultiPointArray<i64>> = None;
        let mut multi_line_strings: Option<MultiLineStringArray<i64>> = None;
        let mut multi_polygons: Option<MultiPolygonArray<i64>> = None;
        match value.data_type() {
            DataType::Union(fields, mode) => {
                if !matches!(mode, UnionMode::Dense) {
                    return Err(GeoArrowError::General("Expected dense union".to_string()));
                }

                for (type_id, field) in fields.iter() {
                    if let Some(extension_name) = field.metadata().get("ARROW:extension:name") {
                        match extension_name.as_str() {
                            "geoarrow.point" => {
                                points = Some(value.child(type_id).as_ref().try_into().unwrap());
                            }
                            "geoarrow.linestring" => {
                                line_strings =
                                    Some(value.child(type_id).as_ref().try_into().unwrap());
                            }
                            "geoarrow.polygon" => {
                                polygons = Some(value.child(type_id).as_ref().try_into().unwrap());
                            }
                            "geoarrow.multipoint" => {
                                multi_points =
                                    Some(value.child(type_id).as_ref().try_into().unwrap());
                            }
                            "geoarrow.multilinestring" => {
                                multi_line_strings =
                                    Some(value.child(type_id).as_ref().try_into().unwrap());
                            }
                            "geoarrow.multipolygon" => {
                                multi_polygons =
                                    Some(value.child(type_id).as_ref().try_into().unwrap());
                            }
                            _ => {
                                return Err(GeoArrowError::General(format!(
                                    "Unexpected geoarrow type {}",
                                    extension_name
                                )))
                            }
                        }
                    };
                }
            }
            _ => panic!("expected union type"),
        };

        let type_ids = value.type_ids().clone();
        // This is after checking for dense union
        let offsets = value.offsets().unwrap().clone();

        Ok(Self::new(
            type_ids,
            offsets,
            points,
            line_strings,
            polygons,
            multi_points,
            multi_line_strings,
            multi_polygons,
        ))
    }
}

impl TryFrom<&dyn Array> for MixedGeometryArray<i32> {
    type Error = GeoArrowError;

    fn try_from(value: &dyn Array) -> Result<Self> {
        match value.data_type() {
            DataType::Union(_, _) => {
                let downcasted = value.as_any().downcast_ref::<UnionArray>().unwrap();
                downcasted.try_into()
            }
            _ => Err(GeoArrowError::General(format!(
                "Unexpected type: {:?}",
                value.data_type()
            ))),
        }
    }
}

impl TryFrom<&dyn Array> for MixedGeometryArray<i64> {
    type Error = GeoArrowError;

    fn try_from(value: &dyn Array) -> Result<Self> {
        match value.data_type() {
            DataType::Union(_, _) => {
                let downcasted = value.as_any().downcast_ref::<UnionArray>().unwrap();
                downcasted.try_into()
            }
            _ => Err(GeoArrowError::General(format!(
                "Unexpected type: {:?}",
                value.data_type()
            ))),
        }
    }
}

impl<O: OffsetSizeTrait, G: GeometryTrait<T = f64>> TryFrom<&[G]> for MixedGeometryArray<O> {
    type Error = GeoArrowError;

    fn try_from(geoms: &[G]) -> Result<Self> {
        let mut_arr: MixedGeometryBuilder<O> = geoms.try_into()?;
        Ok(mut_arr.into())
    }
}

impl<O: OffsetSizeTrait, G: GeometryTrait<T = f64>> TryFrom<&[Option<G>]>
    for MixedGeometryArray<O>
{
    type Error = GeoArrowError;

    fn try_from(geoms: &[Option<G>]) -> Result<Self> {
        let mut_arr: MixedGeometryBuilder<O> = geoms.try_into()?;
        Ok(mut_arr.into())
    }
}

impl<O: OffsetSizeTrait> TryFrom<WKBArray<O>> for MixedGeometryArray<O> {
    type Error = GeoArrowError;

    fn try_from(value: WKBArray<O>) -> Result<Self> {
        let mut_arr: MixedGeometryBuilder<O> = value.try_into()?;
        Ok(mut_arr.into())
    }
}

impl From<MixedGeometryArray<i32>> for MixedGeometryArray<i64> {
    fn from(value: MixedGeometryArray<i32>) -> Self {
        Self::new(
            value.type_ids,
            value.offsets,
            value.points,
            value.line_strings.map(|arr| arr.into()),
            value.polygons.map(|arr| arr.into()),
            value.multi_points.map(|arr| arr.into()),
            value.multi_line_strings.map(|arr| arr.into()),
            value.multi_polygons.map(|arr| arr.into()),
        )
    }
}

impl TryFrom<MixedGeometryArray<i64>> for MixedGeometryArray<i32> {
    type Error = GeoArrowError;

    fn try_from(value: MixedGeometryArray<i64>) -> Result<Self> {
        Ok(Self::new(
            value.type_ids,
            value.offsets,
            value.points,
            value.line_strings.map(|arr| arr.try_into()).transpose()?,
            value.polygons.map(|arr| arr.try_into()).transpose()?,
            value.multi_points.map(|arr| arr.try_into()).transpose()?,
            value
                .multi_line_strings
                .map(|arr| arr.try_into())
                .transpose()?,
            value.multi_polygons.map(|arr| arr.try_into()).transpose()?,
        ))
    }
}

/// Default to an empty array
impl<O: OffsetSizeTrait> Default for MixedGeometryArray<O> {
    fn default() -> Self {
        MixedGeometryBuilder::default().into()
    }
}

#[cfg(test)]
mod test {
    use super::*;
    use crate::array::MixedGeometryArray;
    use crate::test::{linestring, multilinestring, multipoint, multipolygon, point, polygon};

    #[test]
    fn geo_roundtrip_accurate_points() {
        let geoms: Vec<geo::Geometry> = vec![
            geo::Geometry::Point(point::p0()),
            geo::Geometry::Point(point::p1()),
            geo::Geometry::Point(point::p2()),
        ];
        let arr: MixedGeometryArray<i32> = geoms.as_slice().try_into().unwrap();

        assert_eq!(
            arr.value_as_geo(0),
            geo::Geometry::MultiPoint(geo::MultiPoint(vec![point::p0()]))
        );
        assert_eq!(
            arr.value_as_geo(1),
            geo::Geometry::MultiPoint(geo::MultiPoint(vec![point::p1()]))
        );
        assert_eq!(
            arr.value_as_geo(2),
            geo::Geometry::MultiPoint(geo::MultiPoint(vec![point::p2()]))
        );
    }

    #[test]
    fn geo_roundtrip_accurate_all() {
        let geoms: Vec<geo::Geometry> = vec![
            geo::Geometry::Point(point::p0()),
            geo::Geometry::LineString(linestring::ls0()),
            geo::Geometry::Polygon(polygon::p0()),
            geo::Geometry::MultiPoint(multipoint::mp0()),
            geo::Geometry::MultiLineString(multilinestring::ml0()),
            geo::Geometry::MultiPolygon(multipolygon::mp0()),
        ];
        let arr: MixedGeometryArray<i32> = geoms.as_slice().try_into().unwrap();

        assert_eq!(
            arr.value_as_geo(0),
            geo::Geometry::MultiPoint(geo::MultiPoint(vec![point::p0()]))
        );
        assert_eq!(
            arr.value_as_geo(1),
            geo::Geometry::MultiLineString(geo::MultiLineString(vec![linestring::ls0()]))
        );
        assert_eq!(
            arr.value_as_geo(2),
            geo::Geometry::MultiPolygon(geo::MultiPolygon(vec![polygon::p0()]))
        );
        assert_eq!(arr.value_as_geo(3), geoms[3]);
        assert_eq!(arr.value_as_geo(4), geoms[4]);
        assert_eq!(arr.value_as_geo(5), geoms[5]);
    }

    #[test]
    fn arrow_roundtrip() {
        let geoms: Vec<geo::Geometry> = vec![
            geo::Geometry::Point(point::p0()),
            geo::Geometry::LineString(linestring::ls0()),
            geo::Geometry::Polygon(polygon::p0()),
            geo::Geometry::MultiPoint(multipoint::mp0()),
            geo::Geometry::MultiLineString(multilinestring::ml0()),
            geo::Geometry::MultiPolygon(multipolygon::mp0()),
        ];
        let arr: MixedGeometryArray<i32> = geoms.as_slice().try_into().unwrap();

        // Round trip to/from arrow-rs
        let arrow_array = arr.into_arrow();
        let round_trip_arr: MixedGeometryArray<i32> = (&arrow_array).try_into().unwrap();

        assert_eq!(
            round_trip_arr.value_as_geo(0),
            geo::Geometry::MultiPoint(geo::MultiPoint(vec![point::p0()]))
        );
        assert_eq!(
            round_trip_arr.value_as_geo(1),
            geo::Geometry::MultiLineString(geo::MultiLineString(vec![linestring::ls0()]))
        );
        assert_eq!(
            round_trip_arr.value_as_geo(2),
            geo::Geometry::MultiPolygon(geo::MultiPolygon(vec![polygon::p0()]))
        );
        assert_eq!(round_trip_arr.value_as_geo(3), geoms[3]);
        assert_eq!(round_trip_arr.value_as_geo(4), geoms[4]);
        assert_eq!(round_trip_arr.value_as_geo(5), geoms[5]);
    }

    #[test]
    fn arrow_roundtrip_not_all_types() {
        let geoms: Vec<geo::Geometry> = vec![
            geo::Geometry::MultiPoint(multipoint::mp0()),
            geo::Geometry::MultiLineString(multilinestring::ml0()),
            geo::Geometry::MultiPolygon(multipolygon::mp0()),
        ];
        let arr: MixedGeometryArray<i32> = geoms.as_slice().try_into().unwrap();

        // Round trip to/from arrow-rs
        let arrow_array = arr.into_arrow();
        let round_trip_arr: MixedGeometryArray<i32> = (&arrow_array).try_into().unwrap();

        assert_eq!(round_trip_arr.value_as_geo(0), geoms[0]);
        assert_eq!(round_trip_arr.value_as_geo(1), geoms[1]);
        assert_eq!(round_trip_arr.value_as_geo(2), geoms[2]);
    }

    #[test]
    fn arrow_roundtrip_not_all_types2() {
        let geoms: Vec<geo::Geometry> = vec![
            geo::Geometry::MultiPoint(multipoint::mp0()),
            geo::Geometry::MultiPolygon(multipolygon::mp0()),
        ];
        let arr: MixedGeometryArray<i32> = geoms.as_slice().try_into().unwrap();

        // Round trip to/from arrow-rs
        let arrow_array = arr.into_arrow();
        let round_trip_arr: MixedGeometryArray<i32> = (&arrow_array).try_into().unwrap();

        assert_eq!(round_trip_arr.value_as_geo(0), geoms[0]);
        assert_eq!(round_trip_arr.value_as_geo(1), geoms[1]);
    }
}<|MERGE_RESOLUTION|>--- conflicted
+++ resolved
@@ -233,7 +233,6 @@
         )
     }
 
-<<<<<<< HEAD
     pub fn has_points(&self) -> bool {
         self.points.is_some()
     }
@@ -256,10 +255,10 @@
 
     pub fn has_multi_polygons(&self) -> bool {
         self.multi_polygons.is_some()
-=======
+    }
+
     pub fn num_bytes(&self) -> usize {
         self.buffer_lengths().num_bytes::<O>()
->>>>>>> 0a267790
     }
 }
 
