--- conflicted
+++ resolved
@@ -17,11 +17,7 @@
 
 pub mod binary;
 pub mod coord;
-<<<<<<< HEAD
-=======
 pub mod dyn_geometry_array;
-pub mod geometry;
->>>>>>> 8a798749
 pub mod geometrycollection;
 pub mod linestring;
 pub mod mixed;
