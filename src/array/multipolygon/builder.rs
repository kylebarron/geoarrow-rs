--- conflicted
+++ resolved
@@ -117,25 +117,11 @@
     /// minimal. Prefer [`reserve`] if future insertions are expected.
     ///
     /// [`reserve`]: Vec::reserve
-<<<<<<< HEAD
-    pub fn reserve_exact(
-        &mut self,
-        coord_additional: usize,
-        ring_additional: usize,
-        polygon_additional: usize,
-        geom_additional: usize,
-    ) {
-        self.coords.reserve_exact(coord_additional);
-        self.ring_offsets.reserve_exact(ring_additional);
-        self.polygon_offsets.reserve_exact(polygon_additional);
-        self.geom_offsets.reserve_exact(geom_additional);
-=======
     pub fn reserve_exact(&mut self, additional: MultiPolygonCapacity) {
         self.coords.reserve_exact(additional.coord_capacity);
-        self.ring_offsets.reserve(additional.ring_capacity);
-        self.polygon_offsets.reserve(additional.polygon_capacity);
-        self.geom_offsets.reserve(additional.geom_capacity);
->>>>>>> 69d4a257
+        self.ring_offsets.reserve_exact(additional.ring_capacity);
+        self.polygon_offsets.reserve_exact(additional.polygon_capacity);
+        self.geom_offsets.reserve_exact(additional.geom_capacity);
     }
 
     pub fn reserve_from_iter<'a>(
