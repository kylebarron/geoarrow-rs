--- conflicted
+++ resolved
@@ -32,8 +32,6 @@
     fn y(&self) -> f64 {
         self.coords.get_y(self.geom_index)
     }
-<<<<<<< HEAD
-=======
 }
 
 impl CoordTrait for Point<'_> {
@@ -46,7 +44,6 @@
     fn y(&self) -> Self::T {
         self.coords.get_y(self.geom_index)
     }
->>>>>>> dc9bfe98
 }
 
 impl From<Point<'_>> for geo::Point {
