--- conflicted
+++ resolved
@@ -21,11 +21,7 @@
     }
 
     fn to_geo_geometry(&self) -> geo::Geometry {
-<<<<<<< HEAD
-        panic!()
-=======
         todo!()
->>>>>>> ee42b3bb
     }
 
     #[cfg(feature = "geos")]
