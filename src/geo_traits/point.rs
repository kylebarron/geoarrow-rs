--- conflicted
+++ resolved
@@ -6,16 +6,11 @@
     /// x component of this coord
     fn x(&self) -> Self::T;
 
-<<<<<<< HEAD
-    /// Returns a tuple that contains the x/horizontal & y/vertical component of the point.
-    fn x_y(&self) -> (f64, f64) {
-=======
     /// y component of this coord
     fn y(&self) -> Self::T;
 
     /// Returns a tuple that contains the x/horizontal & y/vertical component of the coord.
     fn x_y(&self) -> (Self::T, Self::T) {
->>>>>>> dc9bfe98
         (self.x(), self.y())
     }
 }
