--- conflicted
+++ resolved
@@ -138,19 +138,12 @@
             DataType::Float32 => Float32(Float32Builder::with_capacity(capacity)),
             DataType::Float64 => Float64(Float64Builder::with_capacity(capacity)),
             DataType::Utf8 => String(StringBuilder::with_capacity(capacity, 0)),
-<<<<<<< HEAD
             DataType::Binary => Binary(BinaryBuilder::with_capacity(capacity, 0)),
-            DataType::Timestamp(_time_unit, _) => {
-                DateTime(TimestampMicrosecondBuilder::with_capacity(capacity))
-            }
-            _ => todo!("Unsupported type {data_type}"),
-=======
             DataType::Timestamp(_time_unit, tz) => DateTime((
                 TimestampMicrosecondBuilder::with_capacity(capacity),
                 tz.clone(),
             )),
-            _ => todo!(),
->>>>>>> 5dfc41c3
+            _ => todo!("Unsupported type {data_type}"),
         }
     }
 
@@ -219,14 +212,6 @@
             (AnyBuilder::Binary(arr), ColumnValue::Binary(val)) => {
                 arr.append_value(*val);
             }
-<<<<<<< HEAD
-            // Should be unreachable
-            (s, v) => panic!(
-                "Trying to insert a column value {:?} in the wrong type column {:?}",
-                v, s
-            ),
-        }
-=======
             (s, v) => {
                 return Err(geozero::error::GeozeroError::Property(format!(
                     "Trying to insert a column value {} in the wrong type column {:?}",
@@ -235,7 +220,6 @@
             }
         };
         Ok(())
->>>>>>> 5dfc41c3
     }
 
     /// Append a null value to the builder.
